import time
import numpy as np

import numpy as np
import randomstate as rnd

from benchmark_base import Benchmark
from originality import original

N_RUNS = 5
N_EXAMPLES = 45000
N_OTHER_SUBMISSIONS = 1000


class OriginalityBenchmark(Benchmark):
    @staticmethod
    def gen_submission(predictions=N_EXAMPLES, users=N_OTHER_SUBMISSIONS) -> np.ndarray:
        # numpy's RandomSeed don't play well with multiprocessing; randomstate is a drop-in replacement
        return np.array(rnd.normal(loc=0.5, scale=0.1, size=(predictions, users)))

    @staticmethod
    def check_original(new_submission, other_submissions):
        n_predictions = new_submission.shape[0]
        t_iter_start = time.time()

        t_per_submission = list()
        for i in range(other_submissions.shape[1]):
            t_sub_start = time.time()
            original(new_submission.reshape(n_predictions,), other_submissions[:, i])
            t_per_submission.append((time.time() - t_sub_start) * 1000)

        return (time.time() - t_iter_start), t_per_submission

<<<<<<< HEAD
def check_original(new_submission, other_submissions):
    t0 = time.time()
    n_predictions = new_submission.shape[0]
    sorted_submission = np.sort(new_submission.reshape(n_predictions,))
    for i in range(other_submissions.shape[1]):
        original(sorted_submission, other_submissions[:, i])
    t1 = time.time()
    return (t1 - t0) * 1000
=======
    def checkpoint(self, times_per_iteration: list, times_per_submission: list=None):
        if not self.print_checkpoint:
            return
>>>>>>> 0408b933

        if len(times_per_iteration) == 1:
            self.log('[iteration %s/%s] will benchmark after second iteration...' % (1, self.n_runs))
            return

        self.log_stats(times_per_iteration, unit='s')

        if len(times_per_iteration) == self.n_runs:
            self.log('benchmark finished in %.2fs' % sum(times_per_iteration))
            self.log('[per other submission] %s' % self.format_stats(times_per_submission, unit='ms'))

    def benchmark(self):
        new_submission = OriginalityBenchmark.gen_submission(users=1)
        other_submissions = OriginalityBenchmark.gen_submission(users=1000)

        times_per_iteration = list()
        times_per_submission = list()

        for _ in range(N_RUNS):
            t_iter, t_subs = OriginalityBenchmark.check_original(new_submission, other_submissions)
            times_per_iteration.append(t_iter)
            times_per_submission.extend(t_subs)
            self.checkpoint(times_per_iteration, times_per_submission)

if __name__ == '__main__':
    benchmark = OriginalityBenchmark(n_runs=N_RUNS)
    benchmark.start('%s runs of %s examples against %s other submissions' % (
        N_RUNS, N_EXAMPLES, N_OTHER_SUBMISSIONS
    ))<|MERGE_RESOLUTION|>--- conflicted
+++ resolved
@@ -22,29 +22,19 @@
     def check_original(new_submission, other_submissions):
         n_predictions = new_submission.shape[0]
         t_iter_start = time.time()
+        sorted_submission = np.sort(new_submission.reshape(n_predictions,))
 
         t_per_submission = list()
         for i in range(other_submissions.shape[1]):
             t_sub_start = time.time()
-            original(new_submission.reshape(n_predictions,), other_submissions[:, i])
+            original(sorted_submission, other_submissions[:, i])
             t_per_submission.append((time.time() - t_sub_start) * 1000)
 
         return (time.time() - t_iter_start), t_per_submission
 
-<<<<<<< HEAD
-def check_original(new_submission, other_submissions):
-    t0 = time.time()
-    n_predictions = new_submission.shape[0]
-    sorted_submission = np.sort(new_submission.reshape(n_predictions,))
-    for i in range(other_submissions.shape[1]):
-        original(sorted_submission, other_submissions[:, i])
-    t1 = time.time()
-    return (t1 - t0) * 1000
-=======
     def checkpoint(self, times_per_iteration: list, times_per_submission: list=None):
         if not self.print_checkpoint:
             return
->>>>>>> 0408b933
 
         if len(times_per_iteration) == 1:
             self.log('[iteration %s/%s] will benchmark after second iteration...' % (1, self.n_runs))
