# System
"""Originality Checking."""
import logging
import functools
from threading import Lock

# Third Party
from scipy.stats.stats import pearsonr
import numpy as np
import pandas as pd
from bson.objectid import ObjectId

lock = Lock()

@functools.lru_cache(maxsize=2048)
def get_submission(db_manager, filemanager, submission_id):
    """Gets the submission file from S3

    Parameters:
    -----------
    db_manager: DatabaseManager
        MongoDB data access object that has read and write functions to NoSQL DB

    filemanager: FileManager
        S3 Bucket data access object for querying competition datasets

    submission_id : string
        The ID of the submission

    Returns:
    --------
    submission : ndarray
        2d array of the submission probabilities. First column is sorted by ID
        and second column is sorted by probability.
    """
    if not submission_id:
        return None

    s3_filename = db_manager.get_filename(submission_id)
    try:

        local_files = filemanager.download([s3_filename])
        if len(local_files) != 1:
            logging.getLogger().info("Error looking for submission {}, found files".format(submission_id, local_files))
            return None

        local_file = local_files[0]
    except Exception as e:
        logging.getLogger().info("Could not get submission {}".format(submission_id))
        return None

<<<<<<< HEAD
    df = pd.read_hdf(local_file,'submission_data')
=======
    df = pd.read_csv(local_file)

>>>>>>> a558f98b
    df.sort_values("id", inplace=True)
    df = df["probability"]
    a = df.as_matrix()
    a_sorted = np.sort(a)

    # make a two-column numpy array: first column is sorted by id; second
    # column is sorted by probability
    a = a.reshape(-1, 1)
    a_sorted = a_sorted.reshape(-1, 1)
    a = np.hstack((a, a_sorted))

    return a

def original(submission1, submission2, threshold=0.05):
    """Determines if two submissions are original

    Paramters:
    ----------
    submission1, submission2 : 1-D ndarrays
        Submission arrays that will be used in the Kolmogorov-Smirnov statistic
    threshold : float, optional, default: 0.05
        threshold in which the originality_score must be greater than to be "original"

    Returns:
    --------
    original : bool
        boolean value that indicates if a submission is original
    """
    score = originality_score(submission1, submission2)
    return score > threshold

# this function is taken from scipy (ks_2samp) and modified and so falls
# under their BSD license
def originality_score(data1, data2):
    """
    Computes the Kolmogorov-Smirnov statistic on 2 samples.

    This is a two-sided test for the null hypothesis that 2 independent samples
    are drawn from the same continuous distribution.

    Warning: data1 and data2 are assumed sorted in ascending order.

    Parameters
    ----------
    data1, data2 : ndarray
        Two arrays of sample observations assumed to be drawn from a
        continuous distribution. Arrays must be of the same size. data1 and
        data2 are assumed sorted in ascending order.

    Returns
    -------
    statistic : float
        KS statistic
    """

    # data1 and date2 are assumed sorted in ascending order
    n1 = data1.shape[0]
    n2 = data2.shape[0]
    if n1 != n2:
        raise ValueError("`data1` and `data2` must have the same length")

    # the following commented out line is slower than the two after it
    # cdf1 = np.searchsorted(data1, data_all, side='right') / (1.0*n1)
    cdf1 = np.searchsorted(data1, data2, side='right')
    cdf1 = np.concatenate((np.arange(n1) + 1, cdf1)) / (1.0*n1)

    # the following commented out line is slower than the two after it
    # cdf2 = np.searchsorted(data2, data_all, side='right') / (1.0*n2)
    cdf2 = np.searchsorted(data2, data1, side='right')
    cdf2 = np.concatenate((cdf2, np.arange(n1) + 1)) / (1.0*n2)

    d = np.max(np.absolute(cdf1 - cdf2))

    return d

def is_almost_unique(submission_data, submission, db_manager, filemanager, is_exact_dupe_thresh, is_similar_thresh, max_similar_models):
    """Determines how similar/exact a submission is to all other submission for the competition round

    Paramters:
    ----------
    submission_data : dictionary
        Submission metadata containing the submission_id and the user associated to the submission

    submission : ndarray
        Submission data that contains the probabilities for the competition
        data. The array is 2d. First column is sorted by ID and second column
        is sorted by probability.

    db_manager : DatabaseManager
        MongoDB data access object that has read and write functions to NoSQL DB

    filemanager : FileManager
        S3 Bucket data access object for querying competition datasets

    is_exact_dupe_thresh :
        Threshold for determining if a submission is and exact duplicate to another submission

    is_similar_thresh :
        Similarity threshold that determines if a submission is too similar and counts against the submissions originality

    max_similar_models :
        The max number of models that a submission is allow to be similar to

    Returns:
    --------
    bool
        Whether the submission data is considered to be original or not
    """
    num_similar_models = 0
    is_original = True
    similar_models = []
    is_not_a_constant = np.std(submission[:, 0]) > 0

    date_created = db_manager.get_date_created(submission_data['submission_id'])

    for user_sub in db_manager.get_everyone_elses_recent_submssions(submission_data['competition_id'], submission_data['user'], date_created):
        with lock:
            other_submission = get_submission(db_manager, filemanager, user_sub["submission_id"])
        if other_submission is None:
            continue
        score = originality_score(submission[:, 1], other_submission[:, 1])

        if is_not_a_constant and np.std(other_submission[:, 0]) > 0 :
            correlation = pearsonr(submission[:, 0], other_submission[:, 0])[0]

            if np.abs(correlation) > 0.95:
                logging.getLogger().info("Found a highly correlated submission {} with score {}".format(user_sub["submission_id"], correlation))
                is_original = False
                break

        if score < is_exact_dupe_thresh:
            logging.getLogger().info("Found a duplicate submission {} with score {}".format(user_sub["submission_id"], score))
            is_original = False
            break
        if score <= is_similar_thresh:
            num_similar_models += 1
            similar_models.append(user_sub["submission_id"])
            if num_similar_models >= max_similar_models:
                logging.getLogger().info("Found too many similar models. Similar models were {}".format(similar_models))
                is_original = False
                break

    return is_original


def submission_originality(submission_data, db_manager, filemanager):
    """Pulls submission data from MongoDB and determines the originality score and will update the submissions originality score

    This checks a few things
        1. If the current submission is similar to the previous submission, we give it the same originality score
        2. Otherwise, we check that it is sufficently unique. To check this we see if it is A. Almost identitical to
        any other submission or B. Very similar to a handful of other models.

    Parameters:
    -----------
    submission_data : dictionary
        Metadata about the submission pulled from the queue

    db_manager : DatabaseManager
        MongoDB data access object that has read and write functions to NoSQL DB

    filemanager : FileManager
        S3 Bucket data access object for querying competition datasets
    """
    s = db_manager.db.submissions.find_one({'_id':ObjectId(submission_data['submission_id'])})
    submission_data['user'] = s['username']
    submission_data['competition_id'] = s['competition_id']
    logging.getLogger().info("Scoring {} {}".format(submission_data['user'], submission_data['submission_id']))

    with lock:
        submission = get_submission(db_manager, filemanager, submission_data['submission_id'])

    if submission is None:
        logging.getLogger().info("Couldn't find {} {}".format(submission_data['user'], submission_data['submission_id']))
        return

    is_exact_dupe_thresh = 0.005
    is_similar_thresh = 0.03
    max_similar_models = 1

    is_original = is_almost_unique(submission_data, submission, db_manager, filemanager, is_exact_dupe_thresh, is_similar_thresh, max_similar_models)
    db_manager.write_originality(submission_data['submission_id'], submission_data['competition_id'], is_original)<|MERGE_RESOLUTION|>--- conflicted
+++ resolved
@@ -49,12 +49,8 @@
         logging.getLogger().info("Could not get submission {}".format(submission_id))
         return None
 
-<<<<<<< HEAD
     df = pd.read_hdf(local_file,'submission_data')
-=======
-    df = pd.read_csv(local_file)
-
->>>>>>> a558f98b
+    
     df.sort_values("id", inplace=True)
     df = df["probability"]
     a = df.as_matrix()
