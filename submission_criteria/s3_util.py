"""S3 Data Access Object."""

# System
import os
import zipfile
import logging
import tempfile

# Third Party
import boto3
import botocore
import pandas as pd


S3_BUCKET = os.environ.get("S3_UPLOAD_BUCKET", "numerai-production-uploads")
S3_DATASET_BUCKET = "numerai-datasets"
S3_ACCESS_KEY = os.environ.get("S3_ACCESS_KEY")
S3_SECRET_KEY = os.environ.get("S3_SECRET_KEY")


class FileManager(object):

    def __init__(self, local_dir, log=None):
        self.local_dir = local_dir
        self.s3 = boto3.resource("s3", aws_access_key_id=S3_ACCESS_KEY, aws_secret_access_key=S3_SECRET_KEY)
        self.bucket = S3_BUCKET
        self.log = log

    def __hash__(self):
        """
        We want to implement the hash function so we can use this with a lru_cache
        but we don't actually care about hashing it.
        """
        return 90210

    def download(self, files):
        """
        Takes in a list of S3 directories, and tries to download them to a local folder.
        Will skip files that it has trouble downloading.
        Returns a list of the local file locations.
        """

        if not os.path.exists(self.local_dir):
            os.makedirs(self.local_dir)

        local_files = []
        for s3_file in files:
            print(s3_file)
            full_filename = os.path.join(self.local_dir, s3_file)
            local_files.append(full_filename)

            nested_dir_name = os.path.dirname(full_filename)
            if not os.path.exists(nested_dir_name):
                os.makedirs(nested_dir_name)

            if not os.path.isfile(full_filename):
                print("Downloading {} from S3 bucket {}".format(full_filename, self.bucket))
                try:
<<<<<<< HEAD
                    with tempfile.NamedTemporaryFile() as temp_file, open(temp_file.name, 'r+b') as data_file:
                        self.s3.meta.client.download_fileobj(self.bucket, s3_file, data_file)
                        df = pd.read_csv(data_file)
                        df.to_hdf(full_filename.replace('.csv', '.hd5'), 'submission_data')
=======
                    self.s3.meta.client.download_file(self.bucket, s3_file, full_filename)
>>>>>>> ea300fac
                except botocore.exceptions.EndpointConnectionError:

                    if self.log:
                        logging.getLogger().info("Could not download {} from S3. Skipping.".format(s3_file))
                    else:
                        print("Could not download {} from S3. Skipping.".format(s3_file))

        return local_files

    def download_dataset(self, round_number):
        bucket = S3_DATASET_BUCKET
        s3_path = "{}/numerai_datasets.zip".format(round_number)
        extract_dir = "{}/numerai_datasets/".format(round_number)
        local_path = os.path.join(self.local_dir, s3_path)
        local_extract = os.path.join(self.local_dir, extract_dir)

        if not os.path.exists(os.path.join(self.local_dir, str(round_number))):
            os.makedirs(os.path.join(self.local_dir, str(round_number)))

        if not os.path.isfile(local_path):
            print("Attempting to get file {} from bucket {} to {}".format(s3_path, bucket, local_path))
            self.s3.meta.client.download_file(bucket, s3_path, local_path)

            with zipfile.ZipFile(local_path, "r") as zip_ref:
                zip_ref.extractall(local_extract)

        return local_extract

    def clean_up(self):
        raise NotImplementedError<|MERGE_RESOLUTION|>--- conflicted
+++ resolved
@@ -56,14 +56,11 @@
             if not os.path.isfile(full_filename):
                 print("Downloading {} from S3 bucket {}".format(full_filename, self.bucket))
                 try:
-<<<<<<< HEAD
                     with tempfile.NamedTemporaryFile() as temp_file, open(temp_file.name, 'r+b') as data_file:
                         self.s3.meta.client.download_fileobj(self.bucket, s3_file, data_file)
                         df = pd.read_csv(data_file)
                         df.to_hdf(full_filename.replace('.csv', '.hd5'), 'submission_data')
-=======
-                    self.s3.meta.client.download_file(self.bucket, s3_file, full_filename)
->>>>>>> ea300fac
+
                 except botocore.exceptions.EndpointConnectionError:
 
                     if self.log:
